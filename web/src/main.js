--- conflicted
+++ resolved
@@ -249,43 +249,6 @@
         now, wind.forecasts[0][1], wind.forecasts[1][1]);
       dispatchApplication('windColorbarValue', Math.sqrt(u * u + v * v));
     }
-<<<<<<< HEAD
-    d3.select('#connection-warning').classed('active', true);
-  } else {
-    d3.select('#connection-warning').classed('active', false);
-  }
-}
-
-const ignoreError = func =>
-  (...args) => {
-    const callback = args[args.length - 1];
-    args[args.length - 1] = (err, obj) => {
-      if (err) { return callback(null, null); }
-      return callback(null, obj);
-    };
-    func.apply(this, args);
-  };
-
-function fetch(showLoading, callback) {
-  if (showLoading) LoadingService.startLoading('#loading');
-  LoadingService.startLoading('#small-loading');
-  const Q = d3.queue();
-  // We ignore errors in case this is run from a file:// protocol (e.g. cordova)
-  if (getState().application.clientType === 'web' && !getState().application.isLocalhost) {
-    Q.defer(d3.text, '/clientVersion');
-  } else {
-    Q.defer(DataService.fetchNothing);
-  }
-  Q.defer(DataService.fetchState, getEndpoint(), getState().application.customDate, getState().application.timescale);
-
-  const now = getState().application.customDate || new Date();
-
-  if (!getState().application.solarEnabled) {
-    Q.defer(DataService.fetchNothing);
-  } else if (!solar || solarLayer.isExpired(now, solar.forecasts[0], solar.forecasts[1])) {
-    Q.defer(ignoreError(DataService.fetchGfs), getEndpoint(), 'solar', now);
-=======
->>>>>>> 34867922
   } else {
     dispatchApplication('windColorbarValue', null);
   }
@@ -300,40 +263,7 @@
       );
     }
   } else {
-<<<<<<< HEAD
-    d3.select('.left-panel').classed('small-screen-hidden', false);
-    d3.selectAll(`.left-panel-${pageName}`).style('display', undefined);
-  }
-
-  d3.selectAll('#tab .list-item:not(.wind-toggle):not(.solar-toggle)').classed('active', false);
-  d3.selectAll(`#tab .${pageName}-button`).classed('active', true);
-  if (pageName === 'country') {
-    d3.selectAll('#tab .highscore-button').classed('active', true);
-  }
-}
-
-function tryFetchHistory(state) {
-  const { selectedZoneName, timescale } = state.application;
-  if (state.application.customDate) {
-    console.error('Can\'t fetch history when a custom date is provided!');
-  } else if (!state.data.histories[selectedZoneName]) {
-    LoadingService.startLoading('.country-history .loading');
-    DataService.fetchHistory(getEndpoint(), selectedZoneName, timescale, (err, obj) => {
-      LoadingService.stopLoading('.country-history .loading');
-      if (err) { return console.error(err); }
-      if (!obj || !obj.data) {
-        return console.warn(`Empty history received for ${selectedZoneName}`);
-      }
-      // Save to local cache
-      return dispatch({
-        payload: obj.data,
-        zoneName: selectedZoneName,
-        type: 'HISTORY_DATA',
-      });
-    });
-=======
     dispatchApplication('solarColorbarValue', null);
->>>>>>> 34867922
   }
 }
 
@@ -544,35 +474,6 @@
   thirdPartyServices.trackWithCurrentApplicationState('pageview');
 });
 
-<<<<<<< HEAD
-// Observe for zone change (for example after map click)
-observe(state => state.application.selectedZoneName, (selectedZoneName, state) => {
-  if (!selectedZoneName) { return; }
-
-  // Fetch history if needed
-  tryFetchHistory(state);
-});
-
-// Observe for history change
-observe(state => state.data.histories, (histories, state) => {
-  // If history was cleared by the grid data for the currently selected country,
-  // try to refetch it.
-  const { selectedZoneName } = state.application;
-  if (selectedZoneName && !state.data.histories[selectedZoneName]) {
-    tryFetchHistory(state);
-  }
-});
-
-// Observe for timescale change
-observe(state => state.application.timescale, () => {
-  // Clear history (which will cause a refetch)
-  dispatch({ type: 'CLEAR_HISTORY_DATA' });
-  // Refetch state
-  fetch();
-});
-
-=======
->>>>>>> 34867922
 // Observe for color blind mode changes
 observe(state => state.application.colorBlindModeEnabled, (colorBlindModeEnabled) => {
   if (zoneMap) {
